--- conflicted
+++ resolved
@@ -1,12 +1,8 @@
 from enum import Enum
 from unittest import TestCase
 
-<<<<<<< HEAD
 from piccolo.apps.user.tables import BaseUser
-from piccolo.columns import ForeignKey, Integer, Secret, Varchar
-=======
 from piccolo.columns import Email, ForeignKey, Integer, Secret, Text, Varchar
->>>>>>> 88966941
 from piccolo.columns.readable import Readable
 from piccolo.table import Table
 from starlette.datastructures import QueryParams
@@ -999,7 +995,6 @@
         self.assertTrue(movie.name == json["name"])
         self.assertTrue(movie.rating == json["rating"])
 
-<<<<<<< HEAD
     def test_post_user_success(self):
         client = TestClient(PiccoloCRUD(table=BaseUser, read_only=False))
 
@@ -1033,10 +1028,8 @@
         )
         self.assertEqual(response.status_code, 400)
 
-    def test_post_error(self):
-=======
     def test_validation_error(self):
->>>>>>> 88966941
+
         """
         Make sure a post returns a validation error with incorrect or missing
         data.
