--- conflicted
+++ resolved
@@ -294,11 +294,7 @@
             # Make sure the content is correct:
             response_json = response.json()
             self.assertEqual(len(response_json), 1)
-<<<<<<< HEAD
-            self.assertEqual(response_json, {"1": "Star Wars"})
-=======
             self.assertIn("Star Wars", response_json.values())
->>>>>>> 2c4e2a39
 
     def test_get_ids_with_limit_offset(self):
         """
