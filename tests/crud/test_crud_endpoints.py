--- conflicted
+++ resolved
@@ -71,7 +71,6 @@
             2,
         )
 
-<<<<<<< HEAD
         params = {"__cursor": "xyz"}
         split_params = PiccoloCRUD._split_params(params)
 
@@ -79,15 +78,6 @@
             split_params.cursor,
             "xyz",
         )
-=======
-        params = {"__page": "one"}
-        split_params = PiccoloCRUD._split_params(params)
-        self.assertEqual(split_params.page, 1)
-
-        params = {"__page_size": "one"}
-        split_params = PiccoloCRUD._split_params(params)
-        self.assertEqual(split_params.page_size, None)
->>>>>>> 830a4549
 
 
 class TestPatch(TestCase):
@@ -677,7 +667,6 @@
         )
 
 
-<<<<<<< HEAD
 class TestCursorPagination(TestCase):
     def setUp(self):
         Movie.create_table(if_not_exists=True).run_sync()
@@ -895,58 +884,6 @@
         rows = response.json()["rows"]
         self.assertEqual(len(rows), 5)
         self.assertEqual(rows[0]["id"], 20)
-=======
-class TestExcludeSecrets(TestCase):
-    """
-    Make sure that if ``exclude_secrets`` is ``True``, then values for
-    ``Secret`` columns are omitted from the response.
-    """
-
-    def setUp(self):
-        TopSecret.create_table(if_not_exists=True).run_sync()
-        TopSecret(name="My secret", confidential="secret123").save().run_sync()
-
-    def tearDown(self):
-        TopSecret.alter().drop_table(if_exists=True).run_sync()
-
-    def test_get_all(self):
-        client = TestClient(PiccoloCRUD(table=TopSecret, exclude_secrets=True))
-        response = client.get("/")
-        self.assertEqual(
-            response.json(),
-            {"rows": [{"id": 1, "name": "My secret", "confidential": None}]},
-        )
-
-        client = TestClient(
-            PiccoloCRUD(table=TopSecret, exclude_secrets=False)
-        )
-        response = client.get("/")
-        self.assertEqual(
-            response.json(),
-            {
-                "rows": [
-                    {"id": 1, "name": "My secret", "confidential": "secret123"}
-                ]
-            },
-        )
-
-    def test_get_single(self):
-        client = TestClient(PiccoloCRUD(table=TopSecret, exclude_secrets=True))
-        response = client.get("/1/")
-        self.assertEqual(
-            response.json(),
-            {"id": 1, "name": "My secret", "confidential": None},
-        )
-
-        client = TestClient(
-            PiccoloCRUD(table=TopSecret, exclude_secrets=False)
-        )
-        response = client.get("/1/")
-        self.assertEqual(
-            response.json(),
-            {"id": 1, "name": "My secret", "confidential": "secret123"},
-        )
->>>>>>> 830a4549
 
 
 class TestPost(TestCase):
